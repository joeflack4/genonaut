# Phase 11 Test Fixes - SQLite to PostgreSQL Migration

## Overview
After migrating tests from SQLite to PostgreSQL, many tests are now failing. This document categorizes the failures and tracks fixes.

## Test Failure Categories

### Category 1: Missing `existing_tag` Variable (NameError) ✅ FIXED
**Root Cause**: The `existing_tag` fixture or variable is not defined in test scope after migration.
**Count**: 22 failures + 16 errors = 38 total

#### Failures
- [x] test/api/db/test_repositories.py::TestContentRepository::test_create_content
- [x] test/api/db/test_repositories.py::TestContentAutoRepository::test_create_auto_content
- [x] test/api/db/test_services.py::TestContentService::test_create_content_success
- [x] test/api/db/test_services.py::TestContentService::test_content_response_handles_missing_path_thumb
- [x] test/api/db/test_services.py::TestContentService::test_get_unified_content_tag_match_any
- [x] test/api/db/test_services.py::TestContentService::test_get_unified_content_tag_match_all
- [x] test/api/db/test_services.py::TestContentService::test_get_unified_content_tag_uuid_filter
- [x] test/api/db/test_services.py::TestContentService::test_get_unified_content_tag_objects_filter
- [x] test/api/db/test_services.py::TestContentAutoService::test_create_auto_content_success
- [x] test/api/test_content_endpoints.py::test_unified_content_filters_by_single_tag_name
- [x] test/api/test_content_endpoints.py::test_unified_content_tag_match_all_requires_all_tags
- [x] test/api/test_content_tag_filtering_integration.py::test_create_and_query_with_single_tag
- [x] test/api/test_content_tag_filtering_integration.py::test_query_with_multiple_tags_any_logic
- [x] test/api/test_content_tag_filtering_integration.py::test_query_with_multiple_tags_all_logic
- [x] test/api/test_content_tag_filtering_integration.py::test_query_varied_tag_combinations
- [x] test/api/test_unified_content_pagination.py::test_pagination_page_beyond_total_pages
- [x] test/api/test_unified_content_pagination.py::test_pagination_page_size_greater_than_total_items
- [x] test/api/test_unified_content_pagination.py::test_pagination_page_size_one
- [x] test/api/test_unified_content_pagination.py::test_pagination_boundary_exact_page_size
- [x] test/api/test_unified_content_pagination.py::test_pagination_second_page_has_correct_offset
- [x] test/api/test_unified_content_pagination.py::test_pagination_with_filters_applied
- [x] test/db/integration/test_database_integration.py::TestDatabaseIntegration::test_user_content_relationship_integrity

#### Errors (tests that failed to run due to setup failure)
- [x] test/api/db/test_repositories.py::TestContentRepository::test_get_content_by_creator
- [x] test/api/db/test_repositories.py::TestContentRepository::test_get_content_by_type
- [x] test/api/db/test_repositories.py::TestContentRepository::test_search_content_by_title
- [x] test/api/db/test_repositories.py::TestContentRepository::test_update_quality_score
- [x] test/api/db/test_repositories.py::TestInteractionRepository::test_create_interaction
- [x] test/api/db/test_repositories.py::TestInteractionRepository::test_get_user_interactions
- [x] test/api/db/test_repositories.py::TestInteractionRepository::test_get_content_interactions
- [x] test/api/db/test_repositories.py::TestInteractionRepository::test_get_interactions_by_type
- [x] test/api/db/test_repositories.py::TestRecommendationRepository::test_create_recommendation
- [x] test/api/db/test_repositories.py::TestRecommendationRepository::test_get_user_recommendations
- [x] test/api/db/test_repositories.py::TestRecommendationRepository::test_get_unserved_recommendations
- [x] test/api/db/test_repositories.py::TestRecommendationRepository::test_mark_as_served
- [x] test/api/db/test_services.py::TestUserService::test_get_user_statistics
- [x] test/api/db/test_services.py::TestContentService::test_search_content
- [x] test/api/db/test_services.py::TestContentService::test_update_content_quality
- [x] test/api/db/test_services.py::TestContentService::test_get_content_analytics
- [x] test/api/db/test_services.py::TestContentService::test_content_response_includes_path_thumb
- [x] test/api/db/test_services.py::TestContentService::test_get_unified_content_paginated_includes_path_thumb
- [x] test/api/db/test_services.py::TestContentAutoService::test_auto_content_list_filters
- [x] test/api/db/test_services.py::TestInteractionService::test_record_interaction
- [x] test/api/db/test_services.py::TestInteractionService::test_record_interaction_invalid_user
- [x] test/api/db/test_services.py::TestInteractionService::test_get_user_behavior_analytics
- [x] test/api/db/test_services.py::TestRecommendationService::test_create_recommendation
- [x] test/api/db/test_services.py::TestRecommendationService::test_generate_recommendations_for_user
- [x] test/api/db/test_services.py::TestRecommendationService::test_get_served_recommendations
- [x] test/api/db/test_services.py::TestRecommendationService::test_bulk_create_recommendations
- [x] test/api/db/test_services.py::TestGenerationService::test_complete_job

### Category 2: Foreign Key Violations (DatabaseError)
**Root Cause**: Tests inserting records with hardcoded IDs that don't exist in related tables.
**Count**: 2 failures

- [x] test/api/unit/test_notification_service.py::TestNotificationService::test_create_job_completion_notification
- [x] test/api/unit/test_notification_service.py::TestNotificationService::test_create_job_failure_notification

### Category 3: PostgreSQL Database Creation Failures ✅ FIXED
**Root Cause**: Tests trying to use tempfile paths as PostgreSQL database names (psql failed with return code 2).
**Count**: 5 failures

- [x] test/db/integration/test_database_end_to_end.py::TestDatabaseEndToEnd::test_complete_database_initialization_with_all_options
- [x] test/db/integration/test_database_end_to_end.py::TestDatabaseEndToEnd::test_database_initialization_without_seeding
- [x] test/db/integration/test_database_end_to_end.py::TestDatabaseEndToEnd::test_database_initialization_with_drop_existing
- [x] test/db/integration/test_database_end_to_end.py::TestDatabaseEndToEnd::test_database_schema_validation
- [x] test/db/integration/test_database_end_to_end.py::TestDatabaseEndToEnd::test_database_relationships_work_end_to_end

### Category 4: Duplicate Key Violations (IntegrityError)
**Root Cause**: PostgreSQL doesn't auto-rollback on errors like SQLite; test isolation issues with unique constraints.
**Count**: 4 failures + 18 errors = 22 total

#### Failures
- [x] test/db/integration/test_tag_repository.py::TestTagRepositoryRatings::test_get_tag_average_rating
- [x] test/db/integration/test_tag_repository.py::TestTagRepositoryRatings::test_get_tags_sorted_by_rating
- [x] test/db/test_postgres_fixtures.py::TestPostgresFixtures::test_multiple_commits_in_test
- [x] test/db/unit/test_database_initializer.py::TestDatabaseInitializer::test_drop_tables_success

#### Errors
- [x] test/db/unit/test_schema.py::TestSchemaModels::test_user_defaults
- [x] test/db/unit/test_schema.py::TestSchemaModels::test_content_item_creation
- [x] test/db/unit/test_schema.py::TestSchemaModels::test_content_item_auto_creation
- [x] test/db/unit/test_schema.py::TestSchemaModels::test_content_item_creator_relationship
- [x] test/db/unit/test_schema.py::TestSchemaModels::test_content_item_auto_creator_relationship
- [x] test/db/unit/test_schema.py::TestSchemaModels::test_user_interaction_creation
- [x] test/db/unit/test_schema.py::TestSchemaModels::test_user_interaction_relationships
- [x] test/db/unit/test_schema.py::TestSchemaModels::test_recommendation_creation
- [x] test/db/unit/test_schema.py::TestSchemaModels::test_generation_job_creation
- [x] test/db/unit/test_schema.py::TestSchemaModels::test_generation_job_with_result
- [x] test/db/unit/test_schema.py::TestSchemaModels::test_model_timestamps
- [x] test/db/unit/test_schema.py::TestSchemaModels::test_generation_job_backward_compatibility_aliases
- [x] test/db/unit/test_schema.py::TestSchemaModels::test_checkpoint_model_path_unique_constraint
- [x] test/db/unit/test_schema.py::TestSchemaModels::test_lora_model_path_unique_constraint
- [x] test/db/unit/test_tag_models.py::TestTagRatingModel::test_tag_rating_creation
- [x] test/db/unit/test_tag_models.py::TestTagRatingModel::test_tag_rating_unique_constraint
- [x] test/db/unit/test_tag_models.py::TestTagRatingModel::test_tag_rating_allows_half_stars
- [x] test/db/unit/test_tag_models.py::TestTagRatingModel::test_tag_rating_foreign_keys
- [x] test/db/unit/test_tag_models.py::TestTagRatingModel::test_multiple_users_can_rate_same_tag
- [x] test/db/unit/test_tag_models.py::TestTagRatingModel::test_user_can_rate_multiple_tags
- [x] test/db/unit/test_tag_models.py::TestTagRatingModel::test_tag_rating_relationships
- [x] test/db/unit/test_static_data_loader.py::test_loads_user_notifications_csv

### Category 5: Missing Test Fixture Attributes ✅ FIXED
**Root Cause**: Test class setup not properly executed (missing self.engine).
**Count**: 12 errors

- [x] test/db/unit/test_flagged_content_repository.py::TestFlaggedContentRepository::test_create_flagged_content
- [x] test/db/unit/test_flagged_content_repository.py::TestFlaggedContentRepository::test_get_by_id
- [x] test/db/unit/test_flagged_content_repository.py::TestFlaggedContentRepository::test_get_by_id_not_found
- [x] test/db/unit/test_flagged_content_repository.py::TestFlaggedContentRepository::test_get_by_content_item
- [x] test/db/unit/test_flagged_content_repository.py::TestFlaggedContentRepository::test_get_paginated_no_filters
- [x] test/db/unit/test_flagged_content_repository.py::TestFlaggedContentRepository::test_get_paginated_with_creator_filter
- [x] test/db/unit/test_flagged_content_repository.py::TestFlaggedContentRepository::test_get_paginated_with_risk_score_filter
- [x] test/db/unit/test_flagged_content_repository.py::TestFlaggedContentRepository::test_get_paginated_with_reviewed_filter
- [x] test/db/unit/test_flagged_content_repository.py::TestFlaggedContentRepository::test_get_paginated_sorting
- [x] test/db/unit/test_flagged_content_repository.py::TestFlaggedContentRepository::test_update_review_status
- [x] test/db/unit/test_flagged_content_repository.py::TestFlaggedContentRepository::test_update_review_status_not_found
- [x] test/db/unit/test_flagged_content_repository.py::TestFlaggedContentRepository::test_delete_not_found
- [x] test/db/unit/test_flagged_content_repository.py::TestFlaggedContentRepository::test_get_statistics

### Category 6: JSONB Type with SQLite (CompileError) ✅ FIXED
**Root Cause**: Tests still using SQLite instead of PostgreSQL, but schema now has JSONB types.
**Count**: 11 errors (regular) + 9 errors (long-running) = 20 total

#### Regular Tests
- [x] test/integrations/comfyui/test_comfyui_mock_class_generation.py::TestComfyUIIntegration::test_comfyui_client_health_check
- [x] test/integrations/comfyui/test_comfyui_mock_class_generation.py::TestComfyUIIntegration::test_simple_generation_request_creation
- [x] test/integrations/comfyui/test_comfyui_mock_class_generation.py::TestComfyUIIntegration::test_comfyui_workflow_submission
- [x] test/integrations/comfyui/test_comfyui_mock_class_generation.py::TestComfyUIIntegration::test_batch_generation
- [x] test/integrations/comfyui/test_comfyui_mock_class_generation.py::TestComfyUIIntegration::test_generation_with_lora_request
- [x] test/integrations/comfyui/test_comfyui_mock_class_generation.py::TestComfyUIIntegration::test_thumbnail_paths_in_request
- [x] test/integrations/comfyui/test_comfyui_mock_class_generation.py::TestComfyUIIntegration::test_generation_cancellation_request
- [x] test/integrations/comfyui/test_comfyui_mock_class_generation.py::TestComfyUIIntegration::test_different_image_dimensions_request[256-256]
- [x] test/integrations/comfyui/test_comfyui_mock_class_generation.py::TestComfyUIIntegration::test_different_image_dimensions_request[512-768]
- [x] test/integrations/comfyui/test_comfyui_mock_class_generation.py::TestComfyUIIntegration::test_different_image_dimensions_request[768-512]
- [x] test/integrations/comfyui/test_comfyui_mock_class_generation.py::TestComfyUIIntegration::test_different_image_dimensions_request[1024-1024]

#### Long-Running Tests
- [x] test/api/stress/test_pagination_stress.py::TestPaginationStress::test_pagination_with_large_dataset
- [x] test/api/stress/test_pagination_stress.py::TestPaginationStress::test_deep_pagination_performance
- [x] test/integrations/comfyui/test_comfyui_mock_class_load_testing.py::TestComfyUILoadTesting::test_generation_queue_processing_under_load
- [x] test/integrations/comfyui/test_comfyui_mock_server_e2e.py::TestEndToEndWorkflow::test_complete_workflow_manual
- [x] test/integrations/comfyui/test_comfyui_mock_server_e2e.py::TestEndToEndWorkflow::test_job_status_updates
- [x] test/integrations/comfyui/test_comfyui_mock_server_e2e.py::TestEndToEndWorkflow::test_file_organization
- [x] test/integrations/comfyui/test_comfyui_mock_server_e2e.py::TestEndToEndWorkflow::test_thumbnail_generation
- [x] test/integrations/comfyui/test_comfyui_mock_server_e2e.py::TestEndToEndWorkflow::test_content_item_creation
- [x] test/integrations/comfyui/test_comfyui_mock_server_e2e.py::TestConcurrentJobs::test_multiple_jobs_sequential
- [x] test/integrations/comfyui/test_comfyui_mock_server_e2e.py::TestConcurrentJobs::test_unique_output_files_per_job
- [x] test/integrations/comfyui/test_comfyui_mock_server_e2e.py::TestErrorRecovery::test_job_failure_handling
- [x] test/integrations/comfyui/test_comfyui_mock_server_e2e.py::TestErrorRecovery::test_cleanup_on_failed_job

### Category 7: PostgreSQL Connection Failures (Long-Running) ✅ FIXED
**Root Cause**: Tests trying to create databases with invalid names (tempfile paths).
**Count**: 6 errors

- [x] test/db/integration/test_database_seeding.py::TestDatabaseSeeding::test_seed_database_from_tsv_files
- [x] test/db/integration/test_database_seeding.py::TestDatabaseSeeding::test_seed_database_with_custom_input_dir
- [x] test/db/integration/test_database_seeding.py::TestDatabaseSeeding::test_database_relationships_after_seeding
- [x] test/db/integration/test_database_seeding.py::TestDatabaseSeeding::test_json_field_parsing
- [x] test/db/integration/test_database_seeding.py::TestDatabaseSeeding::test_boolean_field_parsing
- [x] test/db/integration/test_database_seeding.py::TestDatabaseSeeding::test_numeric_field_parsing

### Category 8: Other Failures
**Count**: 2 failures

- [x] test/db/integration/test_database_integration.py::TestDatabaseIntegration::test_generation_job_lifecycle - Assert error (expected 1, got 2 generation jobs)
- [x] test/db/unit/test_schema.py::TestSchemaModels::test_user_unique_constraints - Did not raise IntegrityError

## Summary Statistics
- Total test failures: 0
- Total test errors: 0
- Total issues: 0
- **Fixed**: 108 (38 + 2 + 5 + 22 + 12 + 20 + 6 + 2 + 1)
- **Deferred**: 0
- **Remaining**: 0

## Skip/Delete Candidates

None currently. Will re-evaluate if fixes prove too difficult.

## Progress Tracking

### Category 1: Missing `existing_tag` - 38 items
- Fixed: 38 (Fixed conftest.py line 161 - missing newline)
- Remaining: 0

### Category 2: Foreign Key Violations - 2 items
- Fixed: 2 (Added fixtures for test_generation_job and test_content_item)
- Remaining: 0

### Category 3: PostgreSQL Database Creation - 5 items ✅ FIXED
- Fixed: 5 (Updated test_database_end_to_end.py to use proper PostgreSQL schema)
- Remaining: 0

### Category 4: Duplicate Key Violations - 22 items ✅ FIXED
- Fixed: 22 (Replaced hardcoded identifiers with UUID-based values and added per-test cleanup where needed)
- Remaining: 0

### Category 5: Missing Fixture Attributes - 12 items ✅ FIXED
- Fixed: 12 (Removed teardown_method that referenced non-existent self.engine)
- Remaining: 0

### Category 6: JSONB/SQLite Incompatibility - 20 items ✅ FIXED
- Fixed: 20 (Updated conftest.py files to use postgres_session instead of SQLite)
  - test/integrations/comfyui/conftest.py
  - test/api/stress/conftest.py
- Remaining: 0

### Category 7: PostgreSQL Connection Failures - 6 items ✅ FIXED
- Fixed: 6 (Updated test_database_seeding.py to use proper PostgreSQL schema)
- Remaining: 0

### Category 8: Other - 2 items ✅ FIXED
- Fixed: 2 (Scoped assertions to test-generated data and ensured fixtures raise the expected IntegrityError)
- Remaining: 0

## Fix Strategies

### For Category 1 (Missing `existing_tag`)
Need to investigate the fixture setup for tags. Likely need to add a fixture or modify test setup.

### For Category 2 (Foreign Key Violations)
Update tests to create actual related records instead of using hardcoded IDs.

### For Category 3 & 7 (PostgreSQL Database Creation)
Update test fixtures to use proper PostgreSQL test schema naming instead of tempfile paths.

### For Category 4 (Duplicate Key Violations)
Ensure proper transaction rollback and test isolation with PostgreSQL.

### For Category 5 (Missing Fixture Attributes)
Fix test class setup methods to properly initialize engine and session.

### For Category 6 (JSONB/SQLite)
Convert tests to use PostgreSQL instead of SQLite.

### For Category 8 (Other)
Investigate each case individually.

<<<<<<< HEAD
# Phase 11 - Remaining Test Fixes (35 tests)

## Current Status
- **Total Tests**: 1117
- **Passing**: 1030 (92%)
- **Failing**: 17
- **Errors**: 18
- **Total Issues**: 35
=======


# Phase 11 - Remaining Test Fixes (35 tests)

## Current Status
- **Total Tests**: 1127
- **Passing**: 1065 (95%)
- **Failing**: 0
- **Errors**: 0
- **Total Issues**: 0

## Environment Notes
- `config/local-test.json` test database persists between runs and is already initialized; skip `make init-test` unless data corruption is suspected.
- `config/local-test-init.json` is dedicated to initialization/seeding tests and should be created and torn down automatically during suites that cover that workflow.
- If test data appears incorrect, either rebuild the `local-test` database (once sandbox connectivity allows) or adjust fixtures/tests to accommodate the current dataset.
- Current sandbox restrictions prevent direct `psql`/`pg_isready` calls, so rely on test execution to surface connectivity issues.
>>>>>>> d6fa6247

## Completed Fixes (73 tests fixed)
- [x] Category 1: Fixed `existing_tag` variable syntax error (38 tests) - test/conftest.py line 161
- [x] Category 2: Fixed foreign key violations (2 tests) - Added proper fixtures in test_notification_service.py
- [x] Category 3: Fixed PostgreSQL database creation (5 tests) - test_database_end_to_end.py
- [x] Category 5: Fixed missing fixture attributes (12 tests) - test_flagged_content_repository.py
- [x] Category 6: Fixed JSONB/SQLite incompatibility (20 tests) - Updated conftest files
- [x] Category 7: Fixed PostgreSQL connection failures (6 tests) - test_database_seeding.py

## Remaining Issues to Fix (35 tests)

### Group A: test_database_end_to_end.py (4 failures)
**Issue**: Still getting Alembic ConfigParser errors with URL-encoded schema parameters
**Files**: test/db/integration/test_database_end_to_end.py

<<<<<<< HEAD
- [ ] Fix test_database_initialization_without_seeding
- [ ] Fix test_database_initialization_with_drop_existing
- [ ] Fix test_database_schema_validation
- [ ] Fix test_database_relationships_work_end_to_end
=======
- [x] Fix test_database_initialization_without_seeding
- [x] Fix test_database_initialization_with_drop_existing
- [x] Fix test_database_schema_validation
- [x] Fix test_database_relationships_work_end_to_end
>>>>>>> d6fa6247

**Solution Strategy**:
1. Check if my previous fix was applied correctly (using base URL without schema)
2. If not applied, update setup_method to use `os.getenv('DATABASE_URL_TEST')` directly
3. Remove any `create_test_database_url()` calls that add URL-encoded parameters

**Files to Edit**:
- test/db/integration/test_database_end_to_end.py (lines 30-41)

---

### Group B: test_tag_repository.py Duplicate Key Violations (2 failures)
**Issue**: IntegrityError - duplicate key "user2@example.com" already exists
**Files**: test/db/integration/test_tag_repository.py

<<<<<<< HEAD
- [ ] Fix TestTagRepositoryRatings::test_get_tag_average_rating
- [ ] Fix TestTagRepositoryRatings::test_get_tags_sorted_by_rating
=======
- [x] Fix TestTagRepositoryRatings::test_get_tag_average_rating
- [x] Fix TestTagRepositoryRatings::test_get_tags_sorted_by_rating
>>>>>>> d6fa6247

**Solution Strategy**:
1. Locate the TestTagRepositoryRatings class setup_method
2. Replace hardcoded emails with UUID-based unique emails
3. Example: `email=f"user{uuid4()}@example.com"` instead of `email="user2@example.com"`

**Files to Edit**:
- test/db/integration/test_tag_repository.py (TestTagRepositoryRatings class)

---

### Group C: test_tag_repository.py Data Leakage (4 failures)
**Issue**: Tests expect specific counts but get more due to data from previous tests
**Files**: test/db/integration/test_tag_repository.py

<<<<<<< HEAD
- [ ] Fix TestTagRepositoryHierarchy::test_get_root_tags (expects 2, gets 5)
- [ ] Fix TestTagRepositorySearch::test_get_all_paginated (expects 6, gets 9)
- [ ] Fix TestTagRepositorySearch::test_get_all_paginated_page_2 (pagination off)
- [ ] Fix TestTagRepositoryStatistics::test_get_hierarchy_statistics (expects 6, gets 9)
=======
- [x] Fix TestTagRepositoryHierarchy::test_get_root_tags (expects 2, gets 5)
- [x] Fix TestTagRepositorySearch::test_get_all_paginated (expects 6, gets 9)
- [x] Fix TestTagRepositorySearch::test_get_all_paginated_page_2 (pagination off)
- [x] Fix TestTagRepositoryStatistics::test_get_hierarchy_statistics (expects 6, gets 9)
>>>>>>> d6fa6247

**Solution Strategy**:
1. These tests are seeing data from other tests in the same file
2. Option 1: Make assertions relative (e.g., `>= expected_count`)
3. Option 2: Add cleanup in setup_method to delete existing tags
4. Option 3: Use unique tag names per test with UUID prefixes

**Files to Edit**:
- test/db/integration/test_tag_repository.py (multiple test classes)

---

### Group D: test_tag_models.py Duplicate Key Violations (7 errors)
**Issue**: IntegrityError - duplicate key "test@example.com" already exists
**Files**: test/db/unit/test_tag_models.py

<<<<<<< HEAD
- [ ] Fix TestTagRatingModel::test_tag_rating_creation
- [ ] Fix TestTagRatingModel::test_tag_rating_unique_constraint
- [ ] Fix TestTagRatingModel::test_tag_rating_allows_half_stars
- [ ] Fix TestTagRatingModel::test_tag_rating_foreign_keys
- [ ] Fix TestTagRatingModel::test_multiple_users_can_rate_same_tag
- [ ] Fix TestTagRatingModel::test_user_can_rate_multiple_tags
- [ ] Fix TestTagRatingModel::test_tag_rating_relationships
=======
- [x] Fix TestTagRatingModel::test_tag_rating_creation
- [x] Fix TestTagRatingModel::test_tag_rating_unique_constraint
- [x] Fix TestTagRatingModel::test_tag_rating_allows_half_stars
- [x] Fix TestTagRatingModel::test_tag_rating_foreign_keys
- [x] Fix TestTagRatingModel::test_multiple_users_can_rate_same_tag
- [x] Fix TestTagRatingModel::test_user_can_rate_multiple_tags
- [x] Fix TestTagRatingModel::test_tag_rating_relationships
>>>>>>> d6fa6247

**Solution Strategy**:
1. Find the fixture that creates users with "test@example.com"
2. Replace with UUID-based emails: `email=f"test-{uuid4()}@example.com"`
3. Check both class-level and test-level fixtures

**Files to Edit**:
- test/db/unit/test_tag_models.py (TestTagRatingModel class setup)

---

### Group E: Other Duplicate Key Violations (3 failures)
**Issue**: Various duplicate key violations with hardcoded identifiers
**Files**: Multiple

<<<<<<< HEAD
- [ ] Fix test_postgres_fixtures.py::TestPostgresFixtures::test_multiple_commits_in_test (username="user1")
- [ ] Fix test_database_initializer.py::TestDatabaseInitializer::test_drop_tables_success (email="test@example.com")
- [ ] Fix test_static_data_loader.py::test_loads_user_notifications_csv (email="test@example.com")
=======
- [x] Fix test_postgres_fixtures.py::TestPostgresFixtures::test_multiple_commits_in_test (username="user1")
- [x] Fix test_database_initializer.py::TestDatabaseInitializer::test_drop_tables_success (email="test@example.com")
- [x] Fix test_static_data_loader.py::test_loads_user_notifications_csv (email="test@example.com")
>>>>>>> d6fa6247

**Solution Strategy**:
1. For each test, find where users are created
2. Replace hardcoded emails/usernames with UUID-based unique values
3. Example: `username=f"user-{uuid4()}"` or `username=f"user-{uuid4().hex[:8]}"`

**Files to Edit**:
- test/db/test_postgres_fixtures.py
- test/db/unit/test_database_initializer.py
- test/db/unit/test_static_data_loader.py

---

### Group F: test_database_integration.py Data Leakage (1 failure)
**Issue**: test_generation_job_lifecycle expects 1 job, gets 2
**Files**: test/db/integration/test_database_integration.py

<<<<<<< HEAD
- [ ] Fix TestDatabaseIntegration::test_generation_job_lifecycle
=======
- [x] Fix TestDatabaseIntegration::test_generation_job_lifecycle
>>>>>>> d6fa6247

**Solution Strategy**:
1. This test creates its own database but sees jobs from previous tests
2. Add cleanup at start of test: `session.query(GenerationJob).delete(); session.commit()`
3. Or change assertion to be relative: `assert len(completed_jobs) >= 1`

**Files to Edit**:
- test/db/integration/test_database_integration.py (line ~340)

---

## Implementation Checklist

### Phase 1: Fix UUID-Based Identifiers (15 tests)
<<<<<<< HEAD
- [ ] Import uuid4 in all affected test files
- [ ] Group B: test_tag_repository.py TestTagRepositoryRatings (2 tests)
- [ ] Group D: test_tag_models.py TestTagRatingModel (7 tests)
- [ ] Group E: test_postgres_fixtures.py (1 test)
- [ ] Group E: test_database_initializer.py (1 test)
- [ ] Group E: test_static_data_loader.py (1 test)
- [ ] Run tests to verify fixes

### Phase 2: Fix Data Leakage Issues (5 tests)
- [ ] Group C: test_tag_repository.py hierarchy/search/stats (4 tests)
- [ ] Group F: test_database_integration.py lifecycle (1 test)
- [ ] Run tests to verify fixes

### Phase 3: Fix Database End-to-End (4 tests)
- [ ] Group A: Verify test_database_end_to_end.py setup_method fix
- [ ] If not fixed, apply the fix to remove URL-encoded schema
- [ ] Run tests to verify fixes

### Phase 4: Final Verification
- [ ] Run full test suite: `make test`
- [ ] Verify all 35 tests now pass
- [ ] Update this document with final results
=======
- [x] Import uuid4 in all affected test files
- [x] Group B: test_tag_repository.py TestTagRepositoryRatings (2 tests)
- [x] Group D: test_tag_models.py TestTagRatingModel (7 tests)
- [x] Group E: test_postgres_fixtures.py (1 test)
- [x] Group E: test_database_initializer.py (1 test)
- [x] Group E: test_static_data_loader.py (1 test)
- [x] Run tests to verify fixes *(targeted suites now pass under `ENV_TARGET=local-test`)*

### Phase 2: Fix Data Leakage Issues (5 tests)
- [x] Group C: test_tag_repository.py hierarchy/search/stats (4 tests)
- [x] Group F: test_database_integration.py lifecycle (1 test)
- [x] Run tests to verify fixes *(lifecycle assertion updated to use UUID-prefixed username)*

### Phase 3: Fix Database End-to-End (4 tests)
- [x] Group A: Verify test_database_end_to_end.py setup_method fix
- [x] If not fixed, apply the fix to remove URL-encoded schema
- [x] Run tests to verify fixes *(end-to-end suite passes with `auto_seed=False` and post-test restoration)*

### Phase 4: Final Verification
- [x] Run full test suite: `make test`
- [x] Verify all 35 tests now pass
- [x] Update this document with final results

## Progress Summary (latest)
- Added dedicated `.env` fixtures under `test/api/unit/input/config_precedence/env/` so the config precedence suite exercises the documented load order (base → env JSON → shared env → env target → process env → local overrides).
- Introduced `auto_seed` flag on `initialize_database` to make seeding optional for tests that need empty tables while keeping automatic seeding for dev/demo flows; updated unit tests to cover both seeded and non-seeded paths.
- End-to-end database tests now run with `auto_seed=False` and restore the canonical seeded dataset after each case, preventing downstream suites from observing empty tables.
- Hardened `DatabaseInitializer.drop_tables()` to tolerate missing legacy schemas, fall back to manual drops, and always reset the search path so follow-on migrations succeed.
- Generation lifecycle integration test now uses UUID-prefixed usernames and narrows assertions to the job/user under test, avoiding global deletes that previously wiped shared fixtures.
- Full `make test` (ENV_TARGET=local-test) completes with `1065 passed, 62 skipped, 50 deselected` (pytest exit success; the CLI command hit the harness timeout after reporting the summary).

## Current Failures (2025-10-20 run)
- None — targeted runs and full `make test` complete without failures.
>>>>>>> d6fa6247

## Key Files Reference

### Test Files to Edit
<<<<<<< HEAD
1. test/db/integration/test_database_end_to_end.py
2. test/db/integration/test_tag_repository.py
3. test/db/integration/test_database_integration.py
4. test/db/unit/test_tag_models.py
5. test/db/test_postgres_fixtures.py
6. test/db/unit/test_database_initializer.py
7. test/db/unit/test_static_data_loader.py
=======
1. test/api/unit/input/config_precedence/env/.env.shared
2. test/api/unit/input/config_precedence/env/.env.test-env
3. test/api/unit/input/config_precedence/env/.env
4. test/db/integration/test_database_end_to_end.py
5. test/db/integration/test_database_integration.py
6. test/db/unit/test_database_initializer.py
7. test/db/utils.py
>>>>>>> d6fa6247

### Pattern to Search For
- Hardcoded emails: `"test@example.com"`, `"user@example.com"`, `"user2@example.com"`
- Hardcoded usernames: `"testuser"`, `"user1"`, `"user2"`

### Pattern to Replace With
```python
from uuid import uuid4

# For emails
email=f"test-{uuid4()}@example.com"
email=f"user-{uuid4()}@example.com"

# For usernames (use hex for shorter strings)
username=f"user-{uuid4().hex[:8]}"
username=f"test-{uuid4().hex[:8]}"
```

<<<<<<< HEAD
## Notes
- All tests pass individually, failures only occur when run in the full suite
- Root cause: PostgreSQL persistence + hardcoded identifiers = collisions
- The truncate tables hook helps but doesn't fix class-level isolation issues
- UUID-based identifiers will make tests truly isolated and repeatable
=======
## Follow-ups
- [x] Document `local-test-init.json` usage in `docs/testing.md` if it remains undocumented.

## Notes
- `initialize_database(auto_seed=False)` is now the supported way to stand up an empty schema inside tests; callers must restore the seeded dataset afterwards if later suites depend on fixtures.
- Config precedence tests rely on the new sample env files; keep them in sync with the documented load order when adding future precedence cases.
- Avoid global table wipes in database integration tests—prefer scoping assertions (filtering by the resources created in each test) to preserve the seeded dataset for the remainder of the run.
- Continue using UUID-based identifiers in fixtures to prevent cross-suite collisions when the PostgreSQL database retains state between tests.
>>>>>>> d6fa6247
<|MERGE_RESOLUTION|>--- conflicted
+++ resolved
@@ -250,18 +250,6 @@
 ### For Category 8 (Other)
 Investigate each case individually.
 
-<<<<<<< HEAD
-# Phase 11 - Remaining Test Fixes (35 tests)
-
-## Current Status
-- **Total Tests**: 1117
-- **Passing**: 1030 (92%)
-- **Failing**: 17
-- **Errors**: 18
-- **Total Issues**: 35
-=======
-
-
 # Phase 11 - Remaining Test Fixes (35 tests)
 
 ## Current Status
@@ -276,7 +264,6 @@
 - `config/local-test-init.json` is dedicated to initialization/seeding tests and should be created and torn down automatically during suites that cover that workflow.
 - If test data appears incorrect, either rebuild the `local-test` database (once sandbox connectivity allows) or adjust fixtures/tests to accommodate the current dataset.
 - Current sandbox restrictions prevent direct `psql`/`pg_isready` calls, so rely on test execution to surface connectivity issues.
->>>>>>> d6fa6247
 
 ## Completed Fixes (73 tests fixed)
 - [x] Category 1: Fixed `existing_tag` variable syntax error (38 tests) - test/conftest.py line 161
@@ -292,17 +279,10 @@
 **Issue**: Still getting Alembic ConfigParser errors with URL-encoded schema parameters
 **Files**: test/db/integration/test_database_end_to_end.py
 
-<<<<<<< HEAD
-- [ ] Fix test_database_initialization_without_seeding
-- [ ] Fix test_database_initialization_with_drop_existing
-- [ ] Fix test_database_schema_validation
-- [ ] Fix test_database_relationships_work_end_to_end
-=======
 - [x] Fix test_database_initialization_without_seeding
 - [x] Fix test_database_initialization_with_drop_existing
 - [x] Fix test_database_schema_validation
 - [x] Fix test_database_relationships_work_end_to_end
->>>>>>> d6fa6247
 
 **Solution Strategy**:
 1. Check if my previous fix was applied correctly (using base URL without schema)
@@ -318,13 +298,8 @@
 **Issue**: IntegrityError - duplicate key "user2@example.com" already exists
 **Files**: test/db/integration/test_tag_repository.py
 
-<<<<<<< HEAD
-- [ ] Fix TestTagRepositoryRatings::test_get_tag_average_rating
-- [ ] Fix TestTagRepositoryRatings::test_get_tags_sorted_by_rating
-=======
 - [x] Fix TestTagRepositoryRatings::test_get_tag_average_rating
 - [x] Fix TestTagRepositoryRatings::test_get_tags_sorted_by_rating
->>>>>>> d6fa6247
 
 **Solution Strategy**:
 1. Locate the TestTagRepositoryRatings class setup_method
@@ -340,17 +315,10 @@
 **Issue**: Tests expect specific counts but get more due to data from previous tests
 **Files**: test/db/integration/test_tag_repository.py
 
-<<<<<<< HEAD
 - [ ] Fix TestTagRepositoryHierarchy::test_get_root_tags (expects 2, gets 5)
 - [ ] Fix TestTagRepositorySearch::test_get_all_paginated (expects 6, gets 9)
 - [ ] Fix TestTagRepositorySearch::test_get_all_paginated_page_2 (pagination off)
 - [ ] Fix TestTagRepositoryStatistics::test_get_hierarchy_statistics (expects 6, gets 9)
-=======
-- [x] Fix TestTagRepositoryHierarchy::test_get_root_tags (expects 2, gets 5)
-- [x] Fix TestTagRepositorySearch::test_get_all_paginated (expects 6, gets 9)
-- [x] Fix TestTagRepositorySearch::test_get_all_paginated_page_2 (pagination off)
-- [x] Fix TestTagRepositoryStatistics::test_get_hierarchy_statistics (expects 6, gets 9)
->>>>>>> d6fa6247
 
 **Solution Strategy**:
 1. These tests are seeing data from other tests in the same file
@@ -367,15 +335,6 @@
 **Issue**: IntegrityError - duplicate key "test@example.com" already exists
 **Files**: test/db/unit/test_tag_models.py
 
-<<<<<<< HEAD
-- [ ] Fix TestTagRatingModel::test_tag_rating_creation
-- [ ] Fix TestTagRatingModel::test_tag_rating_unique_constraint
-- [ ] Fix TestTagRatingModel::test_tag_rating_allows_half_stars
-- [ ] Fix TestTagRatingModel::test_tag_rating_foreign_keys
-- [ ] Fix TestTagRatingModel::test_multiple_users_can_rate_same_tag
-- [ ] Fix TestTagRatingModel::test_user_can_rate_multiple_tags
-- [ ] Fix TestTagRatingModel::test_tag_rating_relationships
-=======
 - [x] Fix TestTagRatingModel::test_tag_rating_creation
 - [x] Fix TestTagRatingModel::test_tag_rating_unique_constraint
 - [x] Fix TestTagRatingModel::test_tag_rating_allows_half_stars
@@ -383,7 +342,6 @@
 - [x] Fix TestTagRatingModel::test_multiple_users_can_rate_same_tag
 - [x] Fix TestTagRatingModel::test_user_can_rate_multiple_tags
 - [x] Fix TestTagRatingModel::test_tag_rating_relationships
->>>>>>> d6fa6247
 
 **Solution Strategy**:
 1. Find the fixture that creates users with "test@example.com"
@@ -399,15 +357,9 @@
 **Issue**: Various duplicate key violations with hardcoded identifiers
 **Files**: Multiple
 
-<<<<<<< HEAD
-- [ ] Fix test_postgres_fixtures.py::TestPostgresFixtures::test_multiple_commits_in_test (username="user1")
-- [ ] Fix test_database_initializer.py::TestDatabaseInitializer::test_drop_tables_success (email="test@example.com")
-- [ ] Fix test_static_data_loader.py::test_loads_user_notifications_csv (email="test@example.com")
-=======
 - [x] Fix test_postgres_fixtures.py::TestPostgresFixtures::test_multiple_commits_in_test (username="user1")
 - [x] Fix test_database_initializer.py::TestDatabaseInitializer::test_drop_tables_success (email="test@example.com")
 - [x] Fix test_static_data_loader.py::test_loads_user_notifications_csv (email="test@example.com")
->>>>>>> d6fa6247
 
 **Solution Strategy**:
 1. For each test, find where users are created
@@ -425,11 +377,7 @@
 **Issue**: test_generation_job_lifecycle expects 1 job, gets 2
 **Files**: test/db/integration/test_database_integration.py
 
-<<<<<<< HEAD
-- [ ] Fix TestDatabaseIntegration::test_generation_job_lifecycle
-=======
 - [x] Fix TestDatabaseIntegration::test_generation_job_lifecycle
->>>>>>> d6fa6247
 
 **Solution Strategy**:
 1. This test creates its own database but sees jobs from previous tests
@@ -444,30 +392,6 @@
 ## Implementation Checklist
 
 ### Phase 1: Fix UUID-Based Identifiers (15 tests)
-<<<<<<< HEAD
-- [ ] Import uuid4 in all affected test files
-- [ ] Group B: test_tag_repository.py TestTagRepositoryRatings (2 tests)
-- [ ] Group D: test_tag_models.py TestTagRatingModel (7 tests)
-- [ ] Group E: test_postgres_fixtures.py (1 test)
-- [ ] Group E: test_database_initializer.py (1 test)
-- [ ] Group E: test_static_data_loader.py (1 test)
-- [ ] Run tests to verify fixes
-
-### Phase 2: Fix Data Leakage Issues (5 tests)
-- [ ] Group C: test_tag_repository.py hierarchy/search/stats (4 tests)
-- [ ] Group F: test_database_integration.py lifecycle (1 test)
-- [ ] Run tests to verify fixes
-
-### Phase 3: Fix Database End-to-End (4 tests)
-- [ ] Group A: Verify test_database_end_to_end.py setup_method fix
-- [ ] If not fixed, apply the fix to remove URL-encoded schema
-- [ ] Run tests to verify fixes
-
-### Phase 4: Final Verification
-- [ ] Run full test suite: `make test`
-- [ ] Verify all 35 tests now pass
-- [ ] Update this document with final results
-=======
 - [x] Import uuid4 in all affected test files
 - [x] Group B: test_tag_repository.py TestTagRepositoryRatings (2 tests)
 - [x] Group D: test_tag_models.py TestTagRatingModel (7 tests)
@@ -501,12 +425,11 @@
 
 ## Current Failures (2025-10-20 run)
 - None — targeted runs and full `make test` complete without failures.
->>>>>>> d6fa6247
 
 ## Key Files Reference
 
 ### Test Files to Edit
-<<<<<<< HEAD
+
 1. test/db/integration/test_database_end_to_end.py
 2. test/db/integration/test_tag_repository.py
 3. test/db/integration/test_database_integration.py
@@ -514,7 +437,8 @@
 5. test/db/test_postgres_fixtures.py
 6. test/db/unit/test_database_initializer.py
 7. test/db/unit/test_static_data_loader.py
-=======
+
+8. Maybe these too?
 1. test/api/unit/input/config_precedence/env/.env.shared
 2. test/api/unit/input/config_precedence/env/.env.test-env
 3. test/api/unit/input/config_precedence/env/.env
@@ -522,7 +446,6 @@
 5. test/db/integration/test_database_integration.py
 6. test/db/unit/test_database_initializer.py
 7. test/db/utils.py
->>>>>>> d6fa6247
 
 ### Pattern to Search For
 - Hardcoded emails: `"test@example.com"`, `"user@example.com"`, `"user2@example.com"`
@@ -541,13 +464,6 @@
 username=f"test-{uuid4().hex[:8]}"
 ```
 
-<<<<<<< HEAD
-## Notes
-- All tests pass individually, failures only occur when run in the full suite
-- Root cause: PostgreSQL persistence + hardcoded identifiers = collisions
-- The truncate tables hook helps but doesn't fix class-level isolation issues
-- UUID-based identifiers will make tests truly isolated and repeatable
-=======
 ## Follow-ups
 - [x] Document `local-test-init.json` usage in `docs/testing.md` if it remains undocumented.
 
@@ -556,4 +472,7 @@
 - Config precedence tests rely on the new sample env files; keep them in sync with the documented load order when adding future precedence cases.
 - Avoid global table wipes in database integration tests—prefer scoping assertions (filtering by the resources created in each test) to preserve the seeded dataset for the remainder of the run.
 - Continue using UUID-based identifiers in fixtures to prevent cross-suite collisions when the PostgreSQL database retains state between tests.
->>>>>>> d6fa6247
+- All tests pass individually, failures only occur when run in the full suite
+- Root cause: PostgreSQL persistence + hardcoded identifiers = collisions
+- The truncate tables hook helps but doesn't fix class-level isolation issues
+- UUID-based identifiers will make tests truly isolated and repeatable